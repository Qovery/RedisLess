use std::io::{BufReader, ErrorKind, Read, Write};
use std::net::{TcpListener, TcpStream};
use std::sync::{Arc, Mutex, MutexGuard};
use std::thread;
use std::time::{Duration, SystemTime};

use crossbeam_channel::{Receiver, Sender};
use mpb::MPB;
<<<<<<< HEAD
=======
use storage::Storage;
>>>>>>> 35ac0541

use crate::command::Command;
use crate::protocol;
use crate::protocol::{RedisProtocolParser, RESP};
use crate::storage::Storage;

type CloseConnection = bool;
type ReceivedDataLength = usize;
type CommandResponse = Vec<u8>;

pub struct Server {
    server_state_bus: MPB<ServerState>,
}

#[derive(Debug, Eq, PartialEq, Clone)]
pub enum ServerState {
    Start,
    Started,
    Stop,
    Stopped,
    Timeout,
    Error(String),
}

impl Server {
    pub fn new<T: Storage + Send + 'static>(storage: T, port: u16) -> Self {
        let s = Server {
            server_state_bus: MPB::new(),
        };

        s._init_configuration(format!("0.0.0.0:{}", port), storage);
        s
    }

    fn _init_configuration<A: Into<String>, T: Storage + Send + 'static>(
        &self,
        addr: A,
        storage: T,
    ) {
        let addr = addr.into();
        let state_send = self.server_state_bus.tx();
        let state_recv = self.server_state_bus.rx();

        let _ = thread::spawn(move || {
            let addr = addr;
            let storage = Arc::new(Mutex::new(storage));

            loop {
                if let Ok(server_state) = state_recv.recv() {
                    if server_state == ServerState::Start {
                        start_server(&addr, &state_send, &state_recv, &storage);
                    }
                }
            }
        });
    }

    fn change_state(&self, change_to: ServerState) -> Option<ServerState> {
        let send_state_ch = self.server_state_bus.tx();

        let post_change_to_state = match change_to {
            ServerState::Start => ServerState::Started,
            ServerState::Stop => ServerState::Stopped,
            ServerState::Started
            | ServerState::Stopped
            | ServerState::Timeout
            | ServerState::Error(_) => return None,
        };

        let _ = thread::spawn(move || {
            let _ = thread::sleep(Duration::from_millis(100));
            let _ = send_state_ch.send(change_to);
        });

        // wait for changing state
        let rx = self.server_state_bus.rx(); // TODO cache rx to reuse it?

        loop {
            match rx.recv_timeout(Duration::from_secs(5)) {
                Ok(server_state) => {
                    if server_state == post_change_to_state {
                        return Some(server_state);
                    }
                }
                Err(_) => {
                    break;
                }
            }
        }

        Some(ServerState::Timeout)
    }

    /// start server
    pub fn start(&self) -> Option<ServerState> {
        self.change_state(ServerState::Start)
    }

    /// stop server
    pub fn stop(&self) -> Option<ServerState> {
        self.change_state(ServerState::Stop)
    }
}

fn stop_sig_received(recv: &Receiver<ServerState>, sender: &Sender<ServerState>) -> bool {
    if let Ok(recv_state) = recv.try_recv() {
        if recv_state == ServerState::Stop {
            // notify that the server has been stopped
            let _ = sender.send(ServerState::Stopped);
            return true;
        }
    }

    false
}

fn lock_then_release<T: Storage>(storage: &Arc<Mutex<T>>) -> MutexGuard<T> {
    loop {
        match storage.lock() {
            Ok(storage) => {
                return storage;
            }
            Err(_) => {
                thread::sleep(Duration::from_millis(10));
            }
        }
    }
}

fn get_bytes_from_request(stream: &TcpStream) -> ([u8; 512], usize) {
    let mut buf_reader = BufReader::new(stream);
    let mut buf = [0; 512];
    let mut buf_length = 0 as usize;

    while let Ok(s) = buf_reader.read(&mut buf) {
        buf_length += s;

        if s < 512 {
            break;
        }
    }

    (buf, buf_length)
}

fn get_command(bytes: &[u8; 512]) -> Option<Command> {
    match RedisProtocolParser::parse(bytes) {
        Ok((resp, _)) => match resp {
            RESP::Array(x) => Some(Command::parse(x)),
            _ => None,
        },
        _ => None,
    }
}

fn run_command_and_get_response<T: Storage>(
    storage: &Arc<Mutex<T>>,
    bytes: &[u8; 512],
) -> (Option<Command>, CommandResponse) {
    let command = get_command(bytes);

    let response = match &command {
        Some(command) => match command {
            Command::Set(k, v) => {
                lock_then_release(storage).set(k.as_slice(), v.as_slice());
                protocol::OK.to_vec()
            }
            Command::Setex(k, v, duration) => {
                lock_then_release(storage).setex(k.as_slice(), v.as_slice(), *duration);
                protocol::OK.to_vec()
            }
            Command::Expire(k, duration) => {
                lock_then_release(storage).expire(k.as_slice(), *duration);
                protocol::OK.to_vec()
            }
            Command::Get(k) => match lock_then_release(storage).get(k.as_slice()) {
                Some(value) => {
                    let res = format!("+{}\r\n", std::str::from_utf8(value).unwrap());
                    res.as_bytes().to_vec()
                }
                None => protocol::NIL.to_vec(),
            },
            Command::Del(k) => {
                let total_del = lock_then_release(storage).del(k.as_slice());
                format!(":{}\r\n", total_del).as_bytes().to_vec()
            }
            Command::Incr(k) => {
                let mut storage = lock_then_release(storage);

                match storage.get(k.as_slice()) {
                    Some(value) => {
                        if let Ok(mut int_val) = std::str::from_utf8(value).unwrap().parse::<i64>()
                        {
                            int_val += 1;
                            let new_value = int_val.to_string().into_bytes();
                            storage.set(k.as_slice(), new_value.as_slice());

                            format!(":{}\r\n", int_val).as_bytes().to_vec()
                        } else {
                            b"-WRONGTYPE Operation against a key holding the wrong kind of value}}"
                                .to_vec()
                        }
                    }
                    None => {
                        let val = "1";
                        storage.set(k, val.as_bytes());
                        format!(":{}\r\n", val).as_bytes().to_vec()
                    }
                }
            }
            Command::Info => protocol::EMPTY_LIST.to_vec(), // TODO change with some real info?
            Command::Ping => protocol::PONG.to_vec(),
            Command::Quit => protocol::OK.to_vec(),
            Command::NotSupported(m) => format!("-ERR {}\r\n", m).as_bytes().to_vec(),
            Command::Error(m) => format!("-ERR {}\r\n", m).as_bytes().to_vec(),
        },
        None => b"-ERR command not found\r\n".to_vec(),
    };

    (command, response)
}

fn handle_request<T: Storage>(
    storage: &Arc<Mutex<T>>,
    mut stream: &TcpStream,
) -> (CloseConnection, ReceivedDataLength) {
    let (buf, buf_length) = get_bytes_from_request(stream);

    match buf.get(0) {
        Some(x) if *x == 0 => {
            return (false, buf_length);
        }
        _ => {}
    }

    let (command, res) = run_command_and_get_response(storage, &buf);

    let _ = stream.write(res.as_slice());

    match command {
        Some(command) if command == Command::Quit => (true, buf_length),
        _ => (false, buf_length),
    }
}

fn start_server<T: Storage + Send + 'static>(
    addr: &String,
    state_send: &Sender<ServerState>,
    state_recv: &Receiver<ServerState>,
    storage: &Arc<Mutex<T>>,
) {
    let listener = match TcpListener::bind(addr) {
        Ok(listener) => {
            // notify that the server has been started
            let _ = state_send.send(ServerState::Started);
            let _ = listener.set_nonblocking(true);
            listener
        }
        Err(_) => {
            thread::sleep(Duration::from_millis(10));
            return;
        }
    };

    let thread_pool = match rayon::ThreadPoolBuilder::new()
        .thread_name(|_| "request handler".to_string())
        .num_threads(4)
        .build()
    {
        Ok(pool) => pool,
        Err(err) => {
            panic!("{:?}", err);
        }
    };

    // listen incoming requests
    for stream in listener.incoming() {
        match stream {
            Ok(tcp_stream) => {
                let storage = storage.clone();
                let state_recv = state_recv.clone();
                let state_send = state_send.clone();

                let _ = thread_pool.spawn(move || {
                    let mut last_update = SystemTime::now();

                    loop {
                        let (close_connection, received_data_length) =
                            handle_request(&storage, &tcp_stream);

                        if received_data_length > 0 {
                            // reset the last time we received data
                            last_update = SystemTime::now();
                        } else {
                            // delay the loop
                            thread::sleep(Duration::from_millis(10));
                        }

                        if stop_sig_received(&state_recv, &state_send) || close_connection {
                            // let's close the connection
                            return;
                        }

                        match last_update.duration_since(SystemTime::now()) {
                            Ok(duration) => {
                                if duration.as_secs() >= 300 {
                                    // close the connection after 300 secs of inactivity
                                    return;
                                }
                            }
                            Err(_) => {}
                        }

                        if close_connection {
                            return;
                        }
                    }
                });
            }
            Err(err) if err.kind() == ErrorKind::WouldBlock => {
                thread::sleep(Duration::from_millis(10));
            }
            Err(_) => {
                break;
            }
        }

        if stop_sig_received(&state_recv, &state_send) {
            // let's gracefully shutdown the server
            break;
        }
    }
}

#[cfg(test)]
mod tests {
    use std::{thread::sleep, time::Duration};

    use redis::{cmd, Commands, RedisResult};
<<<<<<< HEAD
=======
    use storage::in_memory::InMemoryStorage;
>>>>>>> 35ac0541

    use crate::server::ServerState;
    use crate::storage::in_memory::InMemoryStorage;
    use crate::Server;

    #[test]
    #[serial]
    fn test_redis_implementation() {
        let port = 3336;
        let server = Server::new(InMemoryStorage::new(), port);

        assert_eq!(server.start(), Some(ServerState::Started));

        let redis_client = redis::Client::open(format!("redis://127.0.0.1:{}/", port)).unwrap();
        let mut con = redis_client.get_connection().unwrap();

        let _: () = con.set("key", "value").unwrap();
        let x: String = con.get("key").unwrap();
        assert_eq!(x, "value");

        let x: RedisResult<String> = con.get("not-existing-key");
        assert_eq!(x.is_err(), true);

        let x: u32 = con.del("key").unwrap();
        assert_eq!(x, 1);

        let x: u32 = con.del("key").unwrap();
        assert_eq!(x, 0);

        let _: () = con.set("key2", "value2").unwrap();
        let x: String = con.get("key2").unwrap();
        assert_eq!(x, "value2");

        let _: () = con.set("intkey", "10").unwrap();
        let _ = con
            .send_packed_command(cmd("INCR").arg("intkey").get_packed_command().as_slice())
            .unwrap();

        let x: u32 = con.get("intkey").unwrap();
        assert_eq!(x, 11u32);

        assert_eq!(server.stop(), Some(ServerState::Stopped));
    }

    #[test]
    #[serial]
    fn setex_and_expire() {
        let port = 3335;
        let server = Server::new(InMemoryStorage::new(), port);
        assert_eq!(server.start(), Some(ServerState::Started)); // this doesnt fail ??

        let redis_client = redis::Client::open(format!("redis://127.0.0.1:{}/", port)).unwrap();
        let mut con = redis_client.get_connection().unwrap();

        let duration: usize = 2;
        let _: () = con.set_ex("key", "value", duration).unwrap();
        let x: String = con.get("key").unwrap();
        assert_eq!(x, "value");

        sleep(Duration::from_secs(duration as u64));
        let x: Option<String> = con.get("key").ok();
        assert_eq!(x, None);

        let duration: usize = 3;
        let _: () = con.set("key2", "value2").unwrap();
        let x: String = con.get("key2").unwrap();
        assert_eq!(x, "value2");

<<<<<<< HEAD
        let ret_val: Result<u32, _> /*should be just u32*/ = con.expire("key2", duration); // getting timeout here
                                                                                           //println!("{:?}", ret_val);
=======
        let ret_val: u32 = con.expire("key2", duration).unwrap();
        assert_eq!(ret_val, 1);
>>>>>>> 35ac0541

        sleep(Duration::from_secs(duration as u64));
        let x: Option<String> = con.get("key2").ok();
        assert_eq!(x, None);
    }

    #[test]
    #[serial]
    fn start_and_stop_server() {
        let server = Server::new(InMemoryStorage::new(), 3333);
        assert_eq!(server.start(), Some(ServerState::Started));
        assert_eq!(server.stop(), Some(ServerState::Stopped));
    }

    #[test]
    fn start_and_stop_server_multiple_times() {
        let server = Server::new(InMemoryStorage::new(), 3334);

        for _ in 0..9 {
            assert_eq!(server.start(), Some(ServerState::Started));
            assert_eq!(server.stop(), Some(ServerState::Stopped));
        }
    }
}<|MERGE_RESOLUTION|>--- conflicted
+++ resolved
@@ -6,15 +6,11 @@
 
 use crossbeam_channel::{Receiver, Sender};
 use mpb::MPB;
-<<<<<<< HEAD
-=======
 use storage::Storage;
->>>>>>> 35ac0541
 
 use crate::command::Command;
 use crate::protocol;
 use crate::protocol::{RedisProtocolParser, RESP};
-use crate::storage::Storage;
 
 type CloseConnection = bool;
 type ReceivedDataLength = usize;
@@ -349,13 +345,9 @@
     use std::{thread::sleep, time::Duration};
 
     use redis::{cmd, Commands, RedisResult};
-<<<<<<< HEAD
-=======
     use storage::in_memory::InMemoryStorage;
->>>>>>> 35ac0541
 
     use crate::server::ServerState;
-    use crate::storage::in_memory::InMemoryStorage;
     use crate::Server;
 
     #[test]
@@ -364,7 +356,7 @@
         let port = 3336;
         let server = Server::new(InMemoryStorage::new(), port);
 
-        assert_eq!(server.start(), Some(ServerState::Started));
+        assert_eq!(server.start(), Some(ServerState::Started)); // this fails
 
         let redis_client = redis::Client::open(format!("redis://127.0.0.1:{}/", port)).unwrap();
         let mut con = redis_client.get_connection().unwrap();
@@ -421,13 +413,8 @@
         let x: String = con.get("key2").unwrap();
         assert_eq!(x, "value2");
 
-<<<<<<< HEAD
-        let ret_val: Result<u32, _> /*should be just u32*/ = con.expire("key2", duration); // getting timeout here
-                                                                                           //println!("{:?}", ret_val);
-=======
         let ret_val: u32 = con.expire("key2", duration).unwrap();
         assert_eq!(ret_val, 1);
->>>>>>> 35ac0541
 
         sleep(Duration::from_secs(duration as u64));
         let x: Option<String> = con.get("key2").ok();
