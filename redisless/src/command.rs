--- conflicted
+++ resolved
@@ -1,8 +1,6 @@
 use crate::protocol::error::RedisCommandError;
 use crate::protocol::Resp;
-use crate::storage::in_memory::Expiry;
-
-use super::protocol::error::RedisCommandError;
+use storage::in_memory::Expiry;
 
 type Key = Vec<u8>;
 type Value = Vec<u8>;
@@ -33,14 +31,11 @@
     }
 }
 
-<<<<<<< HEAD
-=======
 fn parse_duration(bytes: Vec<u8>) -> Result<u64, RedisCommandError> {
     let duration = std::str::from_utf8(&bytes[..])?;
     Ok(duration.parse::<u64>()?)
 }
 
->>>>>>> 665f0779
 impl Command {
     pub fn parse(v: Vec<Resp>) -> Result<Self, RedisCommandError> {
         use Command::*;
