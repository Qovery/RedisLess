use crate::command::Command::{Error, NotSupported};
use crate::protocol::Resp;

type Key = Vec<u8>;
type Value = Vec<u8>;
type Message = &'static str;

#[derive(Debug, PartialEq)]
pub enum Command {
    Set(Key, Value),
    Setex(Key, Value, u64),
    Expire(Key, u64),
    TTL(Key),
    Get(Key),
    GetSet(Key, Value),
    Del(Key),
    Incr(Key),
    Info,
    Ping,
    Quit,
    Error(Message),
    NotSupported(String),
}

fn get_bytes_vec(resp: Option<&Resp>) -> Option<Vec<u8>> {
    match resp {
        Some(Resp::String(x)) | Some(Resp::BulkString(x)) => Some(x.to_vec()),
        _ => None,
    }
}

impl Command {
    pub fn parse(v: Vec<Resp>) -> Self {
        match v.first() {
            Some(Resp::BulkString(op)) => match *op {
                b"SET" | b"set" | b"Set" => {
                    if v.len() != 3 {
                        return Error("wrong number of arguments for 'SET' command");
                    }

                    if let Some(key) = get_bytes_vec(v.get(1)) {
                        if let Some(value) = get_bytes_vec(v.get(2)) {
                            return Command::Set(key, value);
                        }
                    }

                    Error("wrong number of arguments for 'SET' command")
                }
                b"SETEX" | b"setex" | b"SetEx" | b"Setex" => {
                    if v.len() != 4 {
                        return Error("wrong number of arguments for 'SETEX' command");
                    }
                    if let Some(key) = get_bytes_vec(v.get(1)) {
                        // Redis sends value as index 3 and duration as index 2
                        if let Some(value) = get_bytes_vec(v.get(3)) {
                            if let Some(duration_bytes) = get_bytes_vec(v.get(2)) {
                                if let Ok(duration_str) = std::str::from_utf8(&duration_bytes[..]) {
                                    if let Ok(duration) = duration_str.parse::<u64>() {
                                        return Command::Setex(key, value, duration);
                                    } else {
                                        return Error("could not parse duration as u64");
                                    }
                                } else {
                                    return Error("bad string in request");
                                }
                            }
                        }
                    }

                    Error("wrong number of arguments for 'SETEX' command")
                }
                b"EXPIRE" | b"expire" | b"Expire" => {
                    if v.len() != 3 {
                        return Error("wrong number of arguments for 'EXPIRE' command");
                    }

                    if let Some(key) = get_bytes_vec(v.get(1)) {
                        if let Some(duration_bytes) = get_bytes_vec(v.get(2)) {
                            if let Ok(duration_str) = std::str::from_utf8(&duration_bytes[..]) {
                                if let Ok(duration) = duration_str.parse::<u64>() {
                                    return Command::Expire(key, duration);
                                } else {
                                    return Error("could not parse duration as u64");
                                }
                            } else {
                                return Error("bad string in request");
                            }
                        }
                    }

                    Error("wrong number of arguments for 'EXPIRE' command")
                }
                b"GET" | b"get" | b"Get" => {
                    if v.len() != 2 {
                        return Error("wrong number of arguments for 'GET' command");
                    }

                    if let Some(arg1) = get_bytes_vec(v.get(1)) {
                        return Command::Get(arg1);
                    }

                    Error("wrong number of arguments for 'GET' command")
                }
<<<<<<< HEAD
                b"GETSET" | b"getset" | b"Getset" | b"GetSet" => {
                    if v.len() != 3 {
                        return Error("wrong number of arguments for 'GETSET' command");
                    }

                    if let Some(key) = get_bytes_vec(v.get(1)) {
                        if let Some(value) = get_bytes_vec(v.get(2)) {
                            return Command::GetSet(key, value);
                        }
                    }

                    Error("wrong number of arguments for 'SET' command")
=======
                b"TTL" | b"Ttl" | b"tll" => {
                    if v.len() != 2 {
                        return Error("wrong number of arguments for 'TTL' command");
                    }

                    if let Some(arg1) = get_bytes_vec(v.get(1)) {
                        return Command::TTL(arg1);
                    }

                    Error("wrong number of arguments for 'TTL' command")
>>>>>>> 8cd438e3
                }
                b"DEL" | b"del" | b"Del" => {
                    if v.len() != 2 {
                        return Error("wrong number of arguments for 'DEL' command");
                    }

                    if let Some(arg1) = get_bytes_vec(v.get(1)) {
                        return Command::Del(arg1);
                    }

                    Error("wrong number of arguments for 'DEL' command")
                }
                b"INCR" | b"incr" | b"Incr" => {
                    if v.len() != 2 {
                        return Error("wrong number of arguments for 'INCR' command");
                    }

                    if let Some(arg1) = get_bytes_vec(v.get(1)) {
                        return Command::Incr(arg1);
                    }

                    Error("wrong number of arguments for 'INCR' command")
                }
                b"INFO" | b"info" | b"Info" => Command::Info,
                b"PING" | b"ping" | b"Ping" => Command::Ping,
                b"QUIT" | b"quit" | b"Quit" => Command::Quit,
                cmd => NotSupported(format!(
                    "Command '{}' is not supported",
                    std::str::from_utf8(cmd).unwrap()
                )),
            },
            _ => Error("Invalid command to parse"),
        }
    }
}

#[cfg(test)]
mod tests {
    use crate::command::Command;
    use crate::protocol::Resp;

    #[test]
    fn set_command() {
        let commands = vec![b"SET", b"set"];

        for cmd in commands {
            let resp = vec![
                Resp::BulkString(cmd),
                Resp::BulkString(b"mykey"),
                Resp::BulkString(b"value"),
            ];

            let command = Command::parse(resp);

            assert_eq!(command, Command::Set(b"mykey".to_vec(), b"value".to_vec()));
        }
    }
}<|MERGE_RESOLUTION|>--- conflicted
+++ resolved
@@ -101,7 +101,6 @@
 
                     Error("wrong number of arguments for 'GET' command")
                 }
-<<<<<<< HEAD
                 b"GETSET" | b"getset" | b"Getset" | b"GetSet" => {
                     if v.len() != 3 {
                         return Error("wrong number of arguments for 'GETSET' command");
@@ -114,7 +113,7 @@
                     }
 
                     Error("wrong number of arguments for 'SET' command")
-=======
+                }
                 b"TTL" | b"Ttl" | b"tll" => {
                     if v.len() != 2 {
                         return Error("wrong number of arguments for 'TTL' command");
@@ -125,7 +124,6 @@
                     }
 
                     Error("wrong number of arguments for 'TTL' command")
->>>>>>> 8cd438e3
                 }
                 b"DEL" | b"del" | b"Del" => {
                     if v.len() != 2 {
