use std::{
    collections::HashMap,
    sync::{Arc, Mutex},
};

use chrono::format::format;

use crate::{
    command::Command,
    protocol::response::{RedisResponse, RedisResponseType},
    storage::{models::RedisString, Storage},
};

use super::*;

pub fn run_command_and_get_response<T: Storage>(
    storage: &Arc<Mutex<T>>,
    bytes: &[u8; 512],
) -> RedisResponse {
    use protocol::response::RedisResponseType::*;
    let command = get_command(bytes);
    let response = match command {
        Ok(command) => match command {
            Command::Set(k, v) => {
                lock_then_release(storage).write(k.as_slice(), v.as_slice());
                RedisResponse::okay()
            }
            Command::Setex(k, expiry, v) | Command::PSetex(k, expiry, v) => {
                let mut storage = lock_then_release(storage);

                storage.write(k.as_slice(), v.as_slice());
                storage.expire(k.as_slice(), expiry);

                RedisResponse::okay()
            }
            Command::Setnx(k, v) => {
                let mut storage = lock_then_release(storage);
                match storage.contains(&k[..]) {
                    // Key exists, will not re set key
                    true => RedisResponse::single(Integer(0)),
                    // Key does not exist, will set key
                    false => {
                        storage.write(&k, &v);
                        RedisResponse::single(Integer(1))
                    }
                }
            }
            Command::MSet(items) => {
                let mut storage = lock_then_release(storage);
                items.iter().for_each(|(k, v)| storage.write(k, v));
                RedisResponse::okay()
            }
            Command::MSetnx(items) => {
                // Either set all or not set any at all if any already exist
                let mut storage = lock_then_release(storage);
                match items.iter().all(|(key, _)| !storage.contains(key)) {
                    // None of the keys already exist in the storage
                    true => {
                        items.iter().for_each(|(k, v)| storage.write(k, v));
                        RedisResponse::single(Integer(1))
                    }
                    // Some key exists, don't write any of the keys
                    false => RedisResponse::single(Integer(0)),
                }
            }
            Command::Expire(k, expiry) | Command::PExpire(k, expiry) => {
                let e = lock_then_release(storage).expire(k.as_slice(), expiry);
                RedisResponse::single(Integer(e as i64))
            }
            Command::Get(k) => match lock_then_release(storage).read(k.as_slice()) {
                Some(value) => RedisResponse::single(SimpleString(value.to_vec())),
                None => RedisResponse::single(Nil),
            },
            Command::GetSet(k, v) => {
                let mut storage = lock_then_release(storage);

                let response = match storage.read(k.as_slice()) {
                    Some(value) => RedisResponse::single(SimpleString(value.to_vec())),
                    None => RedisResponse::single(Nil),
                };
                storage.write(k.as_slice(), v.as_slice());
                response
            }
            Command::MGet(keys) => {
                let mut storage = lock_then_release(storage);
                let mut responses = Vec::<RedisResponseType>::with_capacity(keys.len());
                for key in keys {
                    let response = match storage.read(key.as_slice()) {
                        Some(value) => RedisResponseType::SimpleString(value.to_vec()),
                        None => RedisResponseType::Nil,
                    };
                    responses.push(response);
                }
                RedisResponse::array(responses)
            }
            Command::HSet(map_key, items) => {
                let mut hash_map = HashMap::<RedisString, RedisString>::with_capacity(items.len());

                for (k, v) in items {
                    hash_map.insert(k.to_vec(), v.to_vec());
                }

                let mut storage = lock_then_release(storage);
                storage.hwrite(&map_key, hash_map);
                RedisResponse::okay()
            }
            Command::HGet(map_key, field_key) => {
                match lock_then_release(storage).hread(map_key.as_slice(), field_key.as_slice()) {
                    Some(value) => RedisResponse::single(SimpleString(value.to_vec())),
                    None => RedisResponse::single(Nil),
                }
            }
            Command::Del(k) => {
                let d = lock_then_release(storage).remove(k.as_slice());
                RedisResponse::single(Integer(d as i64))
            }
            Command::Incr(k) => {
                let mut storage = lock_then_release(storage);

                match storage.read(k.as_slice()) {
                    Some(value) => {
                        if let Ok(mut int_val) = std::str::from_utf8(value).unwrap().parse::<i64>()
                        {
                            int_val += 1;
                            let new_value = int_val.to_string().into_bytes();
                            storage.write(k.as_slice(), new_value.as_slice());
                            RedisResponse::single(Integer(int_val as i64))
                        } else {
                            // handle this error
                            unimplemented!()
                        }
                    }
                    None => {
                        let val = "1";
                        storage.write(&k, val.as_bytes());
                        RedisResponse::single(Integer(1))
                    }
                }
            }
            Command::IncrBy(k, increment) => {
                let mut storage = lock_then_release(storage);

                match storage.read(k.as_slice()) {
                    Some(value) => {
                        if let Ok(mut int_val) = std::str::from_utf8(value).unwrap().parse::<i64>()
                        {
                            int_val += increment;
                            let new_value = int_val.to_string().into_bytes();
                            storage.write(k.as_slice(), new_value.as_slice());
                            RedisResponse::single(Integer(int_val as i64))
                        } else {
                            //RedisResponse::error(...)
                            unimplemented!()
                        }
                    }
                    None => {
                        let val = increment.to_string();
                        storage.write(&k, val.as_bytes());
                        RedisResponse::single(Integer(increment))
                    }
                }
            }
            Command::Exists(k) => {
                let exists = lock_then_release(storage).contains(&k);
                let exists: i64 = match exists {
                    true => 1,
                    false => 0,
                };
                RedisResponse::single(Integer(exists))
            }
<<<<<<< HEAD
            Command::Ttl(k) => {
                let ttl = if let Some(meta) = lock_then_release(storage).meta(&k) {
                    if let Some(expiry) = meta.expiry {
                        expiry.duration_left_millis() / 1000
                    } else {
                        -1
                    }
                } else {
                    -2
                };
                format!(":{}\r\n", ttl).as_bytes().to_vec()
            }
            Command::Pttl(k) => {
                let ttl = if let Some(meta) = lock_then_release(storage).meta(&k) {
                    if let Some(expiry) = meta.expiry {
                        expiry.duration_left_millis()
                    } else {
                        -1
                    }
                } else {
                    -2
                };
                format!(":{}\r\n", ttl).as_bytes().to_vec()
            }
            Command::Info => protocol::EMPTY_LIST.to_vec(), // TODO change with some real info?
            Command::Ping => protocol::PONG.to_vec(),
=======
            Command::Info => RedisResponse::single(BulkString("".as_bytes().to_vec())),
            Command::Ping => RedisResponse::pong(),
>>>>>>> 9a62a262
            Command::Dbsize => {
                let storage = lock_then_release(storage);
                let size = storage.size() as i64;
                RedisResponse::single(Integer(size))
            }
            Command::Quit => RedisResponse::quit(),
        },
        Err(err) => RedisResponse::error(err),
    };
    response
}<|MERGE_RESOLUTION|>--- conflicted
+++ resolved
@@ -168,7 +168,6 @@
                 };
                 RedisResponse::single(Integer(exists))
             }
-<<<<<<< HEAD
             Command::Ttl(k) => {
                 let ttl = if let Some(meta) = lock_then_release(storage).meta(&k) {
                     if let Some(expiry) = meta.expiry {
@@ -179,7 +178,7 @@
                 } else {
                     -2
                 };
-                format!(":{}\r\n", ttl).as_bytes().to_vec()
+                RedisResponse::single(Integer(ttl))
             }
             Command::Pttl(k) => {
                 let ttl = if let Some(meta) = lock_then_release(storage).meta(&k) {
@@ -191,14 +190,10 @@
                 } else {
                     -2
                 };
-                format!(":{}\r\n", ttl).as_bytes().to_vec()
-            }
-            Command::Info => protocol::EMPTY_LIST.to_vec(), // TODO change with some real info?
-            Command::Ping => protocol::PONG.to_vec(),
-=======
+                RedisResponse::single(Integer(ttl))
+            }
             Command::Info => RedisResponse::single(BulkString("".as_bytes().to_vec())),
             Command::Ping => RedisResponse::pong(),
->>>>>>> 9a62a262
             Command::Dbsize => {
                 let storage = lock_then_release(storage);
                 let size = storage.size() as i64;
