--- conflicted
+++ resolved
@@ -106,15 +106,12 @@
         }
     }
 
-<<<<<<< HEAD
-    fn remove(&mut self, key: &[u8]) -> u32 {
-=======
     fn ttl(&mut self, key: &[u8]) -> i64 {
         if let Some(value) = self.string_store.get(key) {
             if let Some(expiry) = value.to_expire() {
                 if expiry == 0 {
                     // key shouldn't exist as it's expired
-                    self.del(key);
+                    self.remove(key);
                     return -2
                 }
                 // key not expired yet
@@ -129,8 +126,7 @@
         }
     }
 
-    fn del(&mut self, key: &[u8]) -> u32 {
->>>>>>> 8cd438e3
+    fn remove(&mut self, key: &[u8]) -> u32 {
         match self.data_mapper.get(key) {
             Some(data_type) => match data_type {
                 DataType::String => match self.string_store.remove(key) {
@@ -178,7 +174,7 @@
     fn test_ttl() {
         let mut mem = InMemoryStorage::new();
         let duration: u64 = 4;
-        mem.set(b"key", b"xxx");
+        mem.write(b"key", b"xxx");
         mem.expire(b"key", duration);
 
         let ttl1 = mem.ttl(b"key");
@@ -195,7 +191,7 @@
         assert_eq!(-2, ttl3);
 
         // key exists, but has no expiration
-        mem.set(b"key_no_ttl", b"xxx");
+        mem.write(b"key_no_ttl", b"xxx");
         let ttl4 = mem.ttl(b"key_no_ttl");
         assert_eq!(-1, ttl4);
     }
