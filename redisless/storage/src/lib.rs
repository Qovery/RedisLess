pub mod in_memory;

pub trait Storage {
    fn write(&mut self, key: &[u8], value: &[u8]);
    fn expire(&mut self, key: &[u8], duration: u64) -> u32;
<<<<<<< HEAD
    fn read(&mut self, key: &[u8]) -> Option<&[u8]>;
    fn remove(&mut self, key: &[u8]) -> u32;
=======
    fn setex(&mut self, key: &[u8], value: &[u8], duration: u64);
    fn get(&mut self, key: &[u8]) -> Option<&[u8]>;
    fn ttl(&mut self, key: &[u8]) -> i64;
    fn del(&mut self, key: &[u8]) -> u32;
>>>>>>> 8cd438e3
}<|MERGE_RESOLUTION|>--- conflicted
+++ resolved
@@ -3,13 +3,7 @@
 pub trait Storage {
     fn write(&mut self, key: &[u8], value: &[u8]);
     fn expire(&mut self, key: &[u8], duration: u64) -> u32;
-<<<<<<< HEAD
     fn read(&mut self, key: &[u8]) -> Option<&[u8]>;
     fn remove(&mut self, key: &[u8]) -> u32;
-=======
-    fn setex(&mut self, key: &[u8], value: &[u8], duration: u64);
-    fn get(&mut self, key: &[u8]) -> Option<&[u8]>;
     fn ttl(&mut self, key: &[u8]) -> i64;
-    fn del(&mut self, key: &[u8]) -> u32;
->>>>>>> 8cd438e3
 }