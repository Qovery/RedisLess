use in_memory::Expiry;

pub mod in_memory;

pub trait Storage {
    fn write(&mut self, key: &[u8], value: &[u8]);
    fn expire(&mut self, key: &[u8], expiry: Expiry) -> u32;
    fn read(&mut self, key: &[u8]) -> Option<&[u8]>;
    fn remove(&mut self, key: &[u8]) -> u32;
<<<<<<< HEAD
    fn value_type(&mut self, key: &[u8]) -> &str;
=======
    fn contains(&mut self, key: &[u8]) -> bool;
>>>>>>> 76d290c0
}<|MERGE_RESOLUTION|>--- conflicted
+++ resolved
@@ -7,9 +7,6 @@
     fn expire(&mut self, key: &[u8], expiry: Expiry) -> u32;
     fn read(&mut self, key: &[u8]) -> Option<&[u8]>;
     fn remove(&mut self, key: &[u8]) -> u32;
-<<<<<<< HEAD
     fn value_type(&mut self, key: &[u8]) -> &str;
-=======
     fn contains(&mut self, key: &[u8]) -> bool;
->>>>>>> 76d290c0
 }